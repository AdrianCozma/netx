/*
 * Copyright 2014, Kaazing Corporation. All rights reserved.
 *
 * Licensed under the Apache License, Version 2.0 (the "License");
 * you may not use this file except in compliance with the License.
 * You may obtain a copy of the License at
 *
 * http://www.apache.org/licenses/LICENSE-2.0
 *
 * Unless required by applicable law or agreed to in writing, software
 * distributed under the License is distributed on an "AS IS" BASIS,
 * WITHOUT WARRANTIES OR CONDITIONS OF ANY KIND, either express or implied.
 * See the License for the specific language governing permissions and
 * limitations under the License.
 */

package org.kaazing.netx.http;

import static java.util.concurrent.TimeUnit.SECONDS;
import static org.junit.Assert.assertEquals;
import static org.junit.rules.RuleChain.outerRule;
import static org.kaazing.netx.http.HttpRedirectPolicy.NEVER;

import java.io.InputStreamReader;
import java.io.OutputStreamWriter;
import java.io.Reader;
import java.io.Writer;
import java.net.Authenticator;
import java.net.PasswordAuthentication;
import java.net.URI;
import java.net.URL;
import java.nio.charset.Charset;
import java.util.concurrent.atomic.AtomicInteger;

import org.junit.Rule;
import org.junit.Test;
import org.junit.rules.DisableOnDebug;
import org.junit.rules.TestRule;
import org.junit.rules.Timeout;
import org.kaazing.k3po.junit.annotation.Specification;
import org.kaazing.k3po.junit.rules.K3poRule;
<<<<<<< HEAD
import org.kaazing.net.URLFactory;
import org.kaazing.netx.URLConnectionHelper;
=======
import org.kaazing.netx.URLFactory;
import org.kaazing.netx.http.auth.ApplicationBasicChallengeHandler;
import org.kaazing.netx.http.auth.LoginHandler;
>>>>>>> d8febfda


// TODO: verify specification.http scripts instead
public class HttpIT {

    private static final Charset UTF_8 = Charset.forName("UTF-8");

    private final K3poRule k3po = new K3poRule();

    private final ResetAuthenticatorRule reset = new ResetAuthenticatorRule();

    private final TestRule timeout = new DisableOnDebug(new Timeout(5, SECONDS));

    private final URLConnectionHelper helper = URLConnectionHelper.newInstance();

    @Rule
    public final TestRule chain = outerRule(k3po).around(reset).around(timeout);

    @Test
    @Specification("response.with.status.code.200")
    public void shouldHandle200() throws Exception {
        URI uri = URI.create("http://localhost:8080/path?query");
        HttpURLConnection connection = (HttpURLConnection) helper.openConnection(uri);
        connection.setRequestMethod("POST");
        connection.setRequestProperty("X-Header", "value");
        assertEquals(200, connection.getResponseCode());
        k3po.join();
    }

    @Test
    @Specification("response.with.status.code.302")
    public void shouldNotFollow302WithPolicyNever() throws Exception {
        URI uri = URI.create("http://localhost:8080/path?query");
        HttpURLConnection connection = (HttpURLConnection) helper.openConnection(uri);
        connection.setRequestMethod("GET");
        connection.setRequestProperty("X-Header", "value");
        connection.setRedirectPolicy(NEVER);
        assertEquals(302, connection.getResponseCode());
        k3po.join();
    }

    @Test
    @Specification("response.with.status.code.401")
    public void shouldHandle401() throws Exception {
        URI uri = URI.create("http://localhost:8080/path?query");
        HttpURLConnection connection = (HttpURLConnection) helper.openConnection(uri);
        connection.setRequestMethod("POST");
        connection.setRequestProperty("X-Header", "value");
        assertEquals(401, connection.getResponseCode());
        k3po.join();
    }

    @Test
    @Specification("response.with.status.code.101")
    public void shouldHandle101() throws Exception {
        URI uri = URI.create("http://localhost:8080/path?query");
        HttpURLConnection connection = (HttpURLConnection) helper.openConnection(uri);
        connection.setRequestMethod("GET");
        connection.setRequestProperty("Upgrade", "websocket");
        connection.setRequestProperty("Sec-WebSocket-Protocol", "13");
        connection.setDoOutput(true);
        Writer output = new OutputStreamWriter(connection.getOutputStream(), UTF_8);
        Reader input = new InputStreamReader(connection.getInputStream(), UTF_8);
        output.write("Hello, world");
        output.flush();
        char[] cbuf = new char[12];
        input.read(cbuf);
        output.close();

        assertEquals(101, connection.getResponseCode());
        assertEquals("Hello, world", new String(cbuf));

        k3po.join();
    }

    @Test
    @Specification("response.upgrade.failed.with.status.code.401.basic")
    public void shouldHandleUpgradeFailed401() throws Exception {
        // TODO: use mock Authenticator
        final AtomicInteger authenticationCalls = new AtomicInteger();
        Authenticator authenticator = new Authenticator() {
            @Override
            protected PasswordAuthentication getPasswordAuthentication() {
                authenticationCalls.incrementAndGet();
                return null;
            }

        };
        Authenticator.setDefault(authenticator);

        URI uri = URI.create("http://localhost:8080/path?query");
        HttpURLConnection connection = (HttpURLConnection) helper.openConnection(uri);
        connection.setRequestMethod("GET");
        connection.setRequestProperty("Upgrade", "websocket");
        connection.setRequestProperty("Sec-WebSocket-Protocol", "13");

        assertEquals(401, connection.getResponseCode());
        assertEquals(1, authenticationCalls.get());

        k3po.join();
    }

    @Test
    @Specification("response.upgrade.failed.with.status.code.401.application.basic")
    public void shouldHandleUpgradeFailed401ApplicationBasic() throws Exception {
        // TODO: use mock Authenticator
        final AtomicInteger authenticationCalls = new AtomicInteger();
        Authenticator authenticator = new Authenticator() {
            @Override
            protected PasswordAuthentication getPasswordAuthentication() {
                authenticationCalls.incrementAndGet();
                return super.getPasswordAuthentication();
            }

        };
        Authenticator.setDefault(authenticator);

        URI uri = URI.create("http://localhost:8080/path?query");
        HttpURLConnection connection = (HttpURLConnection) helper.openConnection(uri);
        connection.setRequestMethod("GET");
        connection.setRequestProperty("Upgrade", "websocket");
        connection.setRequestProperty("Sec-WebSocket-Protocol", "13");

        assertEquals(401, connection.getResponseCode());
        assertEquals(0, authenticationCalls.get());

        k3po.join();
    }

    @Test
    @Specification("response.upgrade.with.status.code.401.then.101.application.basic")
    public void shouldHandleUpgrade401Then101ApplicationBasic() throws Exception {
        final AtomicInteger authenticationCalls = new AtomicInteger();
        ApplicationBasicChallengeHandler challengeHandler = ApplicationBasicChallengeHandler.create();
        LoginHandler loginHandler = new LoginHandler() {
            @Override
            public PasswordAuthentication getCredentials() {
                authenticationCalls.incrementAndGet();
                return new PasswordAuthentication("joe2", "welcome2".toCharArray());
            }
        };
        challengeHandler.setLoginHandler(loginHandler);

        URL url = URLFactory.createURL("http://localhost:8080/path?query");
        HttpURLConnection connection = (HttpURLConnection) url.openConnection();
        connection.setRequestMethod("GET");
        connection.setRequestProperty("Upgrade", "websocket");
        connection.setRequestProperty("Sec-WebSocket-Protocol", "13");
        connection.setChallengeHandler(challengeHandler);

        assertEquals(101, connection.getResponseCode());
        assertEquals(1, authenticationCalls.get());

        k3po.join();
    }

    @Test
    @Specification("response.upgrade.failed.with.status.code.302")
    public void shouldNotFollow302Redirect() throws Exception {
        URI uri = URI.create("http://localhost:8080/path?query");
        HttpURLConnection connection = (HttpURLConnection) helper.openConnection(uri);
        connection.setRequestMethod("GET");
        connection.setRequestProperty("Upgrade", "websocket");
        connection.setRequestProperty("Sec-WebSocket-Protocol", "13");
        connection.setInstanceFollowRedirects(false);

        assertEquals(302, connection.getResponseCode());
        assertEquals("http://localhost:8080/different/path", connection.getHeaderField("Location"));

        k3po.join();
    }

    @Test
    @Specification("response.with.status.code.302.then.200")
    public void shouldFollow302RedirectThenHandle200OK() throws Exception {
        URI uri = URI.create("http://localhost:8080/path?query");
        HttpURLConnection connection = (HttpURLConnection) helper.openConnection(uri);
        connection.setRequestMethod("GET");
        connection.setRequestProperty("X-Header", "value");

        assertEquals(200, connection.getResponseCode());

        k3po.join();
    }

    @Test
    @Specification("response.upgrade.failed.with.status.code.302.then.200")
    public void shouldFollow302RedirectThenHandleUpgradeFailed200OK() throws Exception {
        URI uri = URI.create("http://localhost:8080/path?query");
        HttpURLConnection connection = (HttpURLConnection) helper.openConnection(uri);
        connection.setRequestMethod("GET");
        connection.setRequestProperty("Upgrade", "websocket");
        connection.setRequestProperty("Sec-WebSocket-Protocol", "13");

        assertEquals(200, connection.getResponseCode());

        k3po.join();
    }

    @Test
    @Specification("response.upgrade.with.status.code.302.then.101")
    public void shouldFollow302RedirectThenHandleUpgrade101OK() throws Exception {
        URI uri = URI.create("http://localhost:8080/path?query");
        HttpURLConnection connection = (HttpURLConnection) helper.openConnection(uri);
        connection.setRequestMethod("GET");
        connection.setRequestProperty("Upgrade", "websocket");
        connection.setRequestProperty("Sec-WebSocket-Protocol", "13");

        assertEquals(101, connection.getResponseCode());

        k3po.join();
    }

    @Test
    @Specification("response.with.status.code.401.then.200.application.basic")
    public void shouldHandle401ApplicationBasicThen200OK() throws Exception {
        final AtomicInteger authenticationCalls = new AtomicInteger();
        ApplicationBasicChallengeHandler challengeHandler = ApplicationBasicChallengeHandler.create();
        LoginHandler loginHandler = new LoginHandler() {
            @Override
            public PasswordAuthentication getCredentials() {
                authenticationCalls.incrementAndGet();
                return new PasswordAuthentication("joe2", "welcome2".toCharArray());
            }
        };
        challengeHandler.setLoginHandler(loginHandler);

        URL url = URLFactory.createURL("http://localhost:8080/path?query");
        HttpURLConnection connection = (HttpURLConnection) url.openConnection();
        connection.setRequestMethod("POST");
        connection.setRequestProperty("X-Header", "value");
        connection.setChallengeHandler(challengeHandler);
        assertEquals(200, connection.getResponseCode());
        k3po.join();
    }

    @Test
    @Specification("response.with.status.code.401.then.200")
    public void shouldHandle401BasicThen200OK() throws Exception {
        Authenticator authenticator = new Authenticator() {
            @Override
            protected PasswordAuthentication getPasswordAuthentication() {
                return new PasswordAuthentication("joe2", "welcome2".toCharArray());
            }

        };
        Authenticator.setDefault(authenticator);

        URI uri = URI.create("http://localhost:8080/path?query");
        HttpURLConnection connection = (HttpURLConnection) helper.openConnection(uri);
        connection.setRequestMethod("POST");
        connection.setRequestProperty("X-Header", "value");
        assertEquals(200, connection.getResponseCode());
        k3po.join();
    }
}<|MERGE_RESOLUTION|>--- conflicted
+++ resolved
@@ -28,7 +28,6 @@
 import java.net.Authenticator;
 import java.net.PasswordAuthentication;
 import java.net.URI;
-import java.net.URL;
 import java.nio.charset.Charset;
 import java.util.concurrent.atomic.AtomicInteger;
 
@@ -39,14 +38,9 @@
 import org.junit.rules.Timeout;
 import org.kaazing.k3po.junit.annotation.Specification;
 import org.kaazing.k3po.junit.rules.K3poRule;
-<<<<<<< HEAD
-import org.kaazing.net.URLFactory;
 import org.kaazing.netx.URLConnectionHelper;
-=======
-import org.kaazing.netx.URLFactory;
 import org.kaazing.netx.http.auth.ApplicationBasicChallengeHandler;
 import org.kaazing.netx.http.auth.LoginHandler;
->>>>>>> d8febfda
 
 
 // TODO: verify specification.http scripts instead
@@ -190,8 +184,8 @@
         };
         challengeHandler.setLoginHandler(loginHandler);
 
-        URL url = URLFactory.createURL("http://localhost:8080/path?query");
-        HttpURLConnection connection = (HttpURLConnection) url.openConnection();
+        URI uri = URI.create("http://localhost:8080/path?query");
+        HttpURLConnection connection = (HttpURLConnection) helper.openConnection(uri);
         connection.setRequestMethod("GET");
         connection.setRequestProperty("Upgrade", "websocket");
         connection.setRequestProperty("Sec-WebSocket-Protocol", "13");
@@ -274,8 +268,8 @@
         };
         challengeHandler.setLoginHandler(loginHandler);
 
-        URL url = URLFactory.createURL("http://localhost:8080/path?query");
-        HttpURLConnection connection = (HttpURLConnection) url.openConnection();
+        URI uri = URI.create("http://localhost:8080/path?query");
+        HttpURLConnection connection = (HttpURLConnection) helper.openConnection(uri);
         connection.setRequestMethod("POST");
         connection.setRequestProperty("X-Header", "value");
         connection.setChallengeHandler(challengeHandler);
